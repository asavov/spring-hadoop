buildscript {
    repositories {
        maven { url 'http://repo.springsource.org/plugins-release' }
    }
    dependencies {
        classpath 'org.springframework.build.gradle:docbook-reference-plugin:0.1.6'
        classpath 'org.springframework.build.gradle:propdeps-plugin:0.0.2'
    }
}

description = 'Spring for Apache Hadoop'
group = 'org.springframework.data'

repositories {
  maven { url "http://repo.springsource.org/libs-snapshot" }
}

apply plugin: "java"
apply plugin: 'eclipse'
apply plugin: 'idea'
apply from: "$rootDir/maven.gradle"
apply plugin: 'docbook-reference'
apply plugin: 'propdeps'
apply plugin: 'propdeps-idea'
apply plugin: 'propdeps-eclipse'

// 
//  Select the Hadoop distribution used for building the binaries
// 
def List hadoop = []

def hadoopDistro = project.hasProperty("distro") ? project.getProperty("distro") : "hadoop10"
def hadoopVersion = hadoop10Version

// handle older Hive version
def hiveGroup = "org.apache.hive"

// default is Hadoop 1.0.x
switch (hadoopDistro) {

  // Cloudera CDH3
  case "cdh3":
    hadoopVersion = cdh3Version
    println "Using Cloudera CDH3 [$hadoopVersion]"
    
    dependencies {
        optional("org.apache.hadoop:hadoop-streaming:$hadoopVersion") 
        optional("org.apache.hadoop:hadoop-tools:$hadoopVersion")
    }
    
    hbaseVersion = cdh3HbaseVersion
    // Hive in CDH3 is too old and does not allow Hive Server to be compiled
    // Note that the POMs and repo are incomplete (hive-builtin is missing)
    // hiveVersion = cdh3HiveVersion
    // hiveGroup = "org.apache.hadoop.hive"
    pigVersion = cdh3PigVersion

  break;    

  // Cloudera CDH4
  case "cdh4":
    hadoopVersion = cdh4MR1Version
    println "Using Cloudera CDH4 [$hadoopVersion]"

    dependencies {
        optional("org.apache.hadoop:hadoop-streaming:$hadoopVersion") 
        optional("org.apache.hadoop:hadoop-tools:$hadoopVersion")
        optional("org.apache.hadoop:hadoop-common:$cdh4Version")
        optional("org.apache.hadoop:hadoop-hdfs:$cdh4Version")
    }

    hbaseVersion = cdh4HbaseVersion
    hiveVersion = cdh4HiveVersion
    pigVersion = cdh4PigVersion

  break;    

  // Hadoop 1.1.x
  case "hadoop11":
    hadoopVersion = hadoop11Version
    
    println "Using Apache Hadoop 1.1.x [$hadoopVersion]"
    
    hadoop = ["org.apache.hadoop:hadoop-streaming:$hadoopVersion",
              "org.apache.hadoop:hadoop-tools:$hadoopVersion"]
  break;

  default:
    println "Using Apache Hadoop 1.0.x [$hadoopVersion]"
    hadoopVersion = hadoop10Version
    hadoop = ["org.apache.hadoop:hadoop-streaming:$hadoopVersion",
              "org.apache.hadoop:hadoop-tools:$hadoopVersion"]
}

<<<<<<< HEAD

=======
>>>>>>> dacf8222
// Common dependencies
dependencies {
    compile hadoop
    
    // Logging
    compile("org.slf4j:slf4j-api:$slf4jVersion")
    optional("org.slf4j:jcl-over-slf4j:$slf4jVersion")
    testRuntime("log4j:log4j:$log4jVersion")
    testRuntime("org.slf4j:slf4j-log4j12:$slf4jVersion")

    // Spring Framework
    compile("org.springframework:spring-core:$springVersion") {
        exclude module: "commons-logging"
    }
    compile "org.springframework:spring-context-support:$springVersion"
    optional("org.springframework:spring-tx:$springVersion")
    optional("org.springframework:spring-aop:$springVersion")
    optional("org.springframework:spring-jdbc:$springVersion")
    optional("org.springframework.batch:spring-batch-core:$springBatchVersion")
    optional("org.springframework.integration:spring-integration-stream:$springIntVersion")
    optional("org.springframework.integration:spring-integration-file:$springIntVersion")


    // cascading
    optional("cascading:cascading-hadoop:$cascadingVersion") { dep ->
        exclude module: "hadoop-core"
    }
    
    // Missing dependency in Hadoop 1.0.3
    testRuntime "commons-io:commons-io:$commonsioVersion"
    testRuntime "org.codehaus.jackson:jackson-mapper-asl:$jacksonVersion"
    testRuntime "cglib:cglib:$cglibVersion"

    // Hive
<<<<<<< HEAD
    compile("$hiveGroup:hive-metastore:$hiveVersion", optional) 
    compile("$hiveGroup:hive-service:$hiveVersion", optional)
=======
    optional("org.apache.hive:hive-metastore:$hiveVersion") 
    optional("org.apache.hive:hive-service:$hiveVersion")
>>>>>>> dacf8222

    testRuntime "$hiveGroup:hive-common:$hiveVersion"
    testRuntime "$hiveGroup:hive-jdbc:$hiveVersion"
    testRuntime "$hiveGroup:hive-shims:$hiveVersion"
    testRuntime "$hiveGroup:hive-serde:$hiveVersion"
    testRuntime "org.apache.thrift:libthrift:$thriftVersion"
    testRuntime "org.apache.thrift:libfb303:$thriftVersion"

    // Pig
    optional("org.apache.pig:pig:$pigVersion")
    
    // HBase
    optional("org.apache.hbase:hbase:$hbaseVersion") { dep ->
        exclude module: "thrift"
    }

    // Libs dependencies (specified to cope with incompatibilities between them)
    // testRuntime "org.antlr:antlr:$antlrVersion"
    // testRuntime "org.antlr:antlr-runtime:$antlrVersion"

    
    // Testing
    testCompile "junit:junit:$junitVersion"
    testCompile "org.mockito:mockito-core:$mockitoVersion"
    testCompile "org.springframework:spring-test:$springVersion"
    testCompile("javax.annotation:jsr250-api:1.0")
    testCompile "org.apache.hadoop:hadoop-examples:$hadoopVersion"
    
    testRuntime "org.springframework.integration:spring-integration-event:$springIntVersion"
    
    testRuntime "org.codehaus.groovy:groovy:$groovyVersion"
    testRuntime "org.jruby:jruby:$jrubyVersion"
    testRuntime "org.python:jython-standalone:$jythonVersion"
    testRuntime "org.apache.hive:hive-builtins:$hiveVersion"

    // specify a version of antlr that works with both hive and pig (works only during compilation)
    testRuntime "org.antlr:antlr-runtime:$antlrVersion"
    testCompile "cascading:cascading-local:$cascadingVersion"
    
}

// exclude poms from the classpath (pulled in by Cloudera)
eclipse.classpath.file {
    whenMerged { classpath ->
        classpath.entries.removeAll { entry -> entry.toString().contains(".pom") }
    }
}

sourceCompatibility = 1.6
targetCompatibility = 1.6 

ext.skipPig = true
ext.skipHive = true
ext.skipHBase = true
ext.skipWebHdfs = true

task enablePigTests {
    description = "Enable Pig tests"
    group = "Verification"
    
    doLast() {
        project.ext.skipPig = false
   }
}

task enableHiveTests {
    description = "Enable Hive tests"
    group = "Verification"
    doLast() {
        project.ext.skipHive = false
   }
}

task enableHBaseTests {
    description = "Enable HBase tests"
    group = "Verification"
    doLast() {
        project.ext.skipHBase = false
    }
}

task enableWebHdfsTests {
    description = "Enable WebHdfs tests"
    group = "Verification"
    doLast() {
        project.ext.skipWebHdfs = false
    }
}

task enableAllTests() {
    description = "Enable all (incl. Pig, Hive, HBase, WebHdfs) tests"
    group = "Verification"
    doFirst() {
      println "Enable all tests"
      project.ext.skipPig = false
      project.ext.skipHBase = false
      project.ext.skipHive = false
      project.ext.skipWebHdfs = false
    }
}

test {
    //forkEvery = 1
    systemProperties['input.path'] = 'build/classes/test/input'
    systemProperties['output.path'] = 'build/classes/test/output'
    includes = ["**/*.class"]

    testLogging {
        events "started"
        minGranularity 2
        maxGranularity 2
    }

    doFirst() {
        ext.msg = ""
        
        if (skipPig) {
            ext.msg += "Pig "
            excludes.add("**/pig/**")
        }
        if (skipHBase) {
            ext.msg += "HBase "
            excludes.add("**/hbase/**")
        }
        
        if (skipHive) {
            ext.msg += "Hive "
            excludes.add("**/hive/**")
        }

        if (skipWebHdfs) {
            ext.msg += "WebHdfs"
            excludes.add("**/WebHdfs*")
        }
        
        if (!msg.isEmpty())
            println "Skipping [$msg] Tests";
        
        // check prefix for hd.fs
        // first copy the properties since we can't change them
        ext.projProps = project.properties
        
        if (projProps.containsKey("hd.fs")) {
            String hdfs = projProps["hd.fs"].toString()
            if (!hdfs.contains("://")) {
                projProps.put("hd.fs", "hdfs://" + hdfs)
            }
        }
            
        // due to GRADLE-2475, set the system properties manually
        projProps.each { k,v ->
             if (k.toString().startsWith("hd.")) {
                systemProperties[k] = projProps[k]
             }
        }
    }
}

javadoc {
  ext.srcDir = file("${projectDir}/docs/src/api")
  
  configure(options) {
      stylesheetFile = file("${srcDir}/spring-javadoc.css")
      overview = "${srcDir}/overview.html"
      docFilesSubDirs = true
      outputLevel = org.gradle.external.javadoc.JavadocOutputLevel.QUIET
      breakIterator = true
      author = true
      showFromProtected()
      
//      groups = [
//        'Spring Data Hadoop' : ['org.springframework.data.hadoop*'],
//      ]
  
     links = [
        "http://static.springframework.org/spring/docs/3.0.x/javadoc-api",
        "http://download.oracle.com/javase/6/docs/api",
        "http://logging.apache.org/log4j/1.2/apidocs/",
        "http://hadoop.apache.org/common/docs/current/api/",
        "http://hbase.apache.org/apidocs/",
        "http://pig.apache.org/docs/r0.9.2/api/",
        "http://hive.apache.org/docs/r0.8.1/api/",
        "http://static.springsource.org/spring-batch/apidocs/",
        "http://static.springsource.org/spring-integration/api/",
        "https://builds.apache.org/job/Thrift/javadoc/",
        "http://jakarta.apache.org/commons/logging/apidocs/",
        "http://docs.cascading.org/cascading/2.0/javadoc/"
     ]
     
     exclude "org/springframework/data/hadoop/config/**"
  }
    
  title = "${rootProject.description} ${version} API"
}

jar {
    manifest.attributes['Implementation-Title'] = 'spring-data-hadoop'
    manifest.attributes['Implementation-Version'] = project.version
    manifest.attributes['Build'] = "" + System.env['SHDP.BUILD']
    manifest.attributes['Repository-Revision'] = "" + System.env['SHDP.REV']

    from("$rootDir/docs/src/info") {
        include "license.txt"
        include "notice.txt"
        into "META-INF"
        expand(copyright: new Date().format('yyyy'), version: project.version)
    }
}

task sourcesJar(type: Jar, dependsOn:classes) {
    classifier = 'sources'
    from sourceSets.main.allJava
}

task javadocJar(type: Jar) {
    classifier = 'javadoc'
    from javadoc
}

reference {
    sourceDir = file('docs/src/reference/docbook')
    //pdfFileName = 'spring-data-hadoop-reference.pdf'
}


task docsZip(type: Zip) {
    group = 'Distribution'
    classifier = 'docs'
    description = "Builds -${classifier} archive containing api and reference for deployment"

    from('docs/src/info') {
        include 'changelog.txt'
    }

    from (javadoc) {
        into 'api'
    }

    from (reference) {
        into 'reference'
    }
}

task schemaZip(type: Zip) {
    group = 'Distribution'
    classifier = 'schema'
    description = "Builds -${classifier} archive containing all XSDs for deployment"

    def Properties schemas = new Properties();
    
    sourceSets.main.resources.find {
        it.path.endsWith('META-INF' + File.separator + 'spring.schemas')
    }?.withInputStream { schemas.load(it) }

    for (def key : schemas.keySet()) {
        def shortName = key.replaceAll(/http.*schema.(.*).spring-.*/, '$1')
        def alias = key.replaceAll(/http.*schema.(.*).(spring-.*)/, '$2')
        assert shortName != key
        File xsdFile = sourceSets.main.resources.find {
            it.path.replace('\\', '/').endsWith(schemas.get(key))
        }
        assert xsdFile != null
        
        into (shortName) {
           from xsdFile.path
           rename { String fileName -> alias }
        }
    }    
}

task distZip(type: Zip, dependsOn: [jar, docsZip, schemaZip, sourcesJar, javadocJar]) {
    group = 'Distribution'
    classifier = 'dist'
    description = "Builds -${classifier} archive, containing all jars and docs, " +
                  "suitable for community download page."

    ext.zipRootDir = "${project.name}-${project.version}"

    into (zipRootDir) {
        from('docs/src/info') {
            include 'readme.txt'
            include 'license.txt'
            include 'notice.txt'
            expand(copyright: new Date().format('yyyy'), version: project.version)
        }

        from('samples/') {
                into 'samples'
                exclude '**/build/**'
                exclude '**/bin/**'
                exclude '**/.settings/**'
                exclude '**/.gradle/**'
                exclude '**/.*'
        }
        
        from(zipTree(docsZip.archivePath)) {
            into "docs"
        }

        from(zipTree(schemaZip.archivePath)) {
            into "schema"
        }
        into ("dist") {
            from rootProject.collect { project -> project.libsDir }
        }
    }
}

artifacts {
    archives sourcesJar
    archives javadocJar

    archives docsZip
    archives schemaZip
    archives distZip
}

task wrapper(type: Wrapper) {
    description = 'Generates gradlew[.bat] scripts'
    gradleVersion = '1.3'
}

assemble.dependsOn = ['jar', 'sourcesJar']
defaultTasks 'build'<|MERGE_RESOLUTION|>--- conflicted
+++ resolved
@@ -91,11 +91,6 @@
     hadoop = ["org.apache.hadoop:hadoop-streaming:$hadoopVersion",
               "org.apache.hadoop:hadoop-tools:$hadoopVersion"]
 }
-
-<<<<<<< HEAD
-
-=======
->>>>>>> dacf8222
 // Common dependencies
 dependencies {
     compile hadoop
@@ -130,13 +125,8 @@
     testRuntime "cglib:cglib:$cglibVersion"
 
     // Hive
-<<<<<<< HEAD
-    compile("$hiveGroup:hive-metastore:$hiveVersion", optional) 
-    compile("$hiveGroup:hive-service:$hiveVersion", optional)
-=======
-    optional("org.apache.hive:hive-metastore:$hiveVersion") 
-    optional("org.apache.hive:hive-service:$hiveVersion")
->>>>>>> dacf8222
+    optional("$hiveGroup:hive-metastore:$hiveVersion") 
+    optional("$hiveGroup:hive-service:$hiveVersion")
 
     testRuntime "$hiveGroup:hive-common:$hiveVersion"
     testRuntime "$hiveGroup:hive-jdbc:$hiveVersion"
